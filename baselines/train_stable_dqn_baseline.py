--- conflicted
+++ resolved
@@ -3,16 +3,7 @@
 from typing import Optional
 
 import grid2op
-<<<<<<< HEAD
-import numpy as np
-import torch
-from grid2op.Action import TopologySetAction
-from grid2op.Observation import BaseObservation
-from grid2op.gym_compat import DiscreteActSpace, BoxGymObsSpace, GymnasiumActionSpace, GymnasiumObservationSpace
-from lightsim2grid import LightSimBackend
-=======
 from grid2op.gym_compat import DiscreteActSpace
->>>>>>> d9f60b12
 from stable_baselines3 import DQN
 
 from baselines.baseline_agent import BaselineAgent, evaluate
@@ -22,34 +13,12 @@
 from common.graph_structured_observation_space import NODE_FEATURES, EDGE_FEATURES, EDGE_INDEX
 
 _default_env_name = "l2rpn_case14_sandbox"
-<<<<<<< HEAD
-_default_obs_attr_to_keep = ["rho", "p_or", "gen_p", "load_p"]
-_default_act_attr_to_keep = ["set_line_status_simple", "set_bus"]
-_model_name = "dqn-mlp"
-_model_path = Path(f"data/models/stable-baselines/{_model_name}")
-_safe_max_rho = 0.95
-
-logging.basicConfig(
-    level=logging.INFO,
-    format='%(asctime)s - %(name)s - %(levelname)s - %(message)s'
-)
-logger = logging.getLogger(__name__)
-
-class TopoPolicyStableDQN(TopologyPolicy):
-    """
-    Implements the interface of a topology policy. Uses a DQN trained by the stable baselines 3 library.
-    """
-    def __init__(self, dqn: DQN, gym_action_space: GymnasiumActionSpace, gym_observation_space: GymnasiumObservationSpace):
-        """
-        Initializes the topology policy that can be used to search for promising moves
-=======
 _model_name = "dqn-gnn"
 _model_path = Path(f"data/models/stable-baselines/{_model_name}")
 
 _default_act_attr_to_keep = ["set_bus"]
 _default_obs_spaces_to_keep = [NODE_FEATURES, EDGE_FEATURES, EDGE_INDEX]
 _safe_max_rho = 0.9
->>>>>>> d9f60b12
 
 logging.basicConfig(level=logging.INFO, format='%(asctime)s - %(name)s - %(levelname)s - %(message)s')
 logger = logging.getLogger(__name__)
@@ -74,18 +43,6 @@
     """
     Creates a model using the setup_method, trains it and saves it.
     """
-<<<<<<< HEAD
-    env = Grid2OpEnvWrapper(dict(
-        backend_cls=LightSimBackend,
-        backend_options=dict(),
-        env_name=_default_env_name,
-        env_is_test=False,
-        obs_attr_to_keep=_default_obs_attr_to_keep,
-        act_attr_to_keep=_default_act_attr_to_keep,
-        act_type="discrete",
-        safe_max_rho=_safe_max_rho
-    ))
-=======
     dqn = model_setup()
     dqn.learn(300_000, log_interval=10)
     dqn.save(_model_path)
@@ -103,7 +60,6 @@
         action_space_creation=lambda e: DiscreteActSpace(e.action_space, attr_to_keep=_default_act_attr_to_keep),
         observation_space_creation=lambda e: GraphObservationSpace(e.observation_space, _default_obs_spaces_to_keep)
     )
->>>>>>> d9f60b12
     dqn = DQN(
         "MultiInputPolicy",
         env,
@@ -118,14 +74,6 @@
         buffer_size=10000,
         batch_size=128,
         learning_rate=4e-3,
-<<<<<<< HEAD
-        policy_kwargs=dict(net_arch=[100, 100]),
-        tensorboard_log=f"data/logs/stable-baselines/{_model_name}",
-        seed=2,
-    )
-    dqn.learn(300_000, log_interval=10)
-    dqn.save(_model_path)
-=======
         tensorboard_log=f"data/logs/stable-baselines/{_model_name}",
         policy_kwargs=dict(
             net_arch=[100],
@@ -147,29 +95,18 @@
     if load_weights_from is not None:
         dqn.load(load_weights_from)
     return dqn
->>>>>>> d9f60b12
 
 
 def main():
     train()
     evaluate(
         agent=build_agent(_model_path, _default_env_name),
-<<<<<<< HEAD
-        env=grid2op.make(_default_env_name),
-        path_results=Path(f"data/evaluations/stable-baselines/{_model_name}"),
-        nb_episode=6,
-        max_iter=2000,
-        nb_process=3,
-        pbar=True,
+        env=grid2op.make(_default_env_name + "_test"),
+        num_episodes=50,
+        max_episode_length=2000,
+        path_results=Path(f"data/evaluations/stable-baselines/{_model_name}")
     )
 
 
 if __name__ == '__main__':
-    main()
-=======
-        env=grid2op.make(_default_env_name + "_test"),
-        num_episodes=50,
-        max_episode_length=2000,
-        path_results=f"data/evaluations/stable-baselines/{_model_name}"
-    )
->>>>>>> d9f60b12
+    main()